# Changelog

All notable changes to this project will be documented in this file.

Note:
* The format is based on [Keep a Changelog](https://keepachangelog.com/en/1.0.0/).
* This project adheres to [Semantic Versioning](https://semver.org/spec/v2.0.0.html).
( More notes about versioning and our release policies are [here](./RELEASE.md).

## Legend
The following emojis are used to highlight certain changes:
* 🛠 - BREAKING CHANGE.  Action is required if you use this functionality.
* ✨ - Noteworthy change to be aware of.

## [Unreleased]

### Added

### Changed

<<<<<<< HEAD
* `DontHaveTimeoutConfig`'s default `MinTimeout` is changed from `0` to `25ms`.
=======
- upgrade to `go-libp2p` [v0.42.0](https://github.com/libp2p/go-libp2p/releases/tag/v0.42.0)
>>>>>>> 5dbf84e4

### Removed

### Fixed

### Security


## [v0.32.0]

### Added

- `provider` includes metrics on the number of keys provided so far(`reprovider_provide_count`) and the number of keys reprovided so far (`reprovider_reprovide_count`) [#944](https://github.com/ipfs/boxo/pull/944)
- `bitswap/client`: New metrics:
  - `ipfs_bitswap_wanthaves_broadcast`: Count of want-haves broadcasts
  - `ipfs_bitswap_haves_received`:  Count of total have responses
  - `ipfs_bitswap_bcast_skips_total{`: Count of broadcasts skipped as part of spam reduction logic (see "Changed" below)
  - `ipfs_bitswap_unique_blocks_received`: Count of non-duplicate blocks recieved

### Changed

- `provider`: previously, the code in this module was logging to `reprovider.simple`, `provider.batched` and `provider.queue` facilities. They have now been consolidated in a single `provider` logging facility, along with some adjustments to logging levels and extra debug statements.
- `bitswap/client`: Added an opt-in ability to reduce bitswap broadcast volume by limiting broadcasts to peers that have previously responded as having wanted blocks and peers on local network. The following bitswap client options are available to configure the behavior of broadcast reduction:
  - `BroadcastControlEnable` enables or disables broadcast reduction logic. Setting this to `false` restores the previous broadcast behavior of sending broadcasts to all peers, and ignores all other `BroadcastControl` options. Default is `false` (disabled).
  - `BroadcastControlMaxPeers` sets a hard limit on the number of peers to send broadcasts to. A value of `0` means no broadcasts are sent. A value of `-1` means there is no limit. Default is `-1` (unlimited).
  - `BroadcastControlLocalPeers` enables or disables broadcast control for peers on the local network. If `false`, then always broadcast to peers on the local network. If `true`, apply broadcast control to local peers. Default is `false` (always broadcast to local peers).
  - `BroadcastControlPeeredPeers` enables or disables broadcast control for peers configured for peering. If `false`, then always broadcast to peers configured for peering. If `true`, apply broadcast control to peered peers. Default is `false` (always broadcast to peered peers).
  - `BroadcastControlMaxRandomPeers` sets the number of peers to broadcast to anyway, even though broadcast control logic has determined that they are not broadcast targets. Setting this to a non-zero value ensures at least this number of random peers receives a broadcast. This may be helpful in cases where peers that are not receiving broadcasts may have wanted blocks. Default is `0` (no random broadcasts).
  - `BroadcastControlSendToPendingPeers` enables or disables sending broadcasts to any peers to which there is a pending message to send. When `true` (enabled), this sends broadcasts to many more peers, but does so in a way that does not increase the number of separate broadcast messages. There is still the increased cost of the recipients having to process and respond to the broadcasts. Default is `false`.

### Removed

- `bitswap/server` do not allow override of peer ledger with `WithPeerLedger` [#938](https://github.com/ipfs/boxo/pull/938)

### Fixed

- `gateway`: Fixed suffix range-requests and updated tests to [gateway-conformance v0.8](https://github.com/ipfs/gateway-conformance/releases/tag/v0.8.0) [#922](https://github.com/ipfs/boxo/pull/922)


## [v0.31.0]

### Added

- `bitswap/httpnet`: New option `WithMaxDontHaveErrors(int)` (defaults to 100)
  will trigger disconnections from bitswap peers that cannot provide any of
  the blocks that are requested for the given number of requests in a
  row.. This is meant to limit bitswap HTTP-based optimistic requests for
  blocks to discovered endpoints, which were before considered permanently
  peered upon discovery.

### Changed

- upgrade to `go-libp2p-kad-dht` [v0.33.1](https://github.com/libp2p/go-libp2p-kad-dht/releases/tag/v0.33.1)
- deprecated `WithPeerLedger` option for bitswap server. Will remove option in next release. See [issue #928](https://github.com/ipfs/boxo/issues/928)
- gateway: update backend car traversal to use go-car/v2 [#925](https://github.com/ipfs/boxo/issues/925)
  - This change may prohibit fetching DAGs from CAR files that have no roots.


## [v0.30.0]

### Added

- Control over UnixFS DAG Width
  - We have made some changes to allow setting custom max width of UnixFS DAGs. This enables users to produce DAGs that follow current and future community conventions (see the [related discussion](https://discuss.ipfs.tech/t/should-we-profile-cids/18507)).
  - `ipld/unixfs`: `DagModifier` now allows specifying file DAG Width (`MaxLinks`) [#898](https://github.com/ipfs/boxo/pull/898)
  - `ipld/unixfs/io/directory`: We have made some changes to unixfs directory tooling [#906](https://github.com/ipfs/boxo/pull/906)
    - We have exposed creator methods for new `BasicDirectory` and `HAMTDirectory`, that complement the existing `NewDirectory()` which creates dynamic directories.
    - We have added `WithCidBuilder(...)`, `WithMaxLinks(...)`, `WithMaxHAMTFanout(...)` and `WithStat(...)` as options to these new methods so that empty directories can be initilized as wished from the get-go.
    - `WithMaxLinks(...)` and `WithMaxHAMTFanout(...)` are new options that allow to set a limit to the number of children that a directory DAG node can have. For details on what they exactly do for each of the directory type, please check the documentation.
  - `mfs` supports as well the new `MaxLinks` and `MaxHAMTFanout` options. They have been made part of the `MkdirOptions` object and the methods `NewEmptyDirectory()` and `NewEmptyRoot()` have been added to facilitate the initialization of MFS objects. [#906](https://github.com/ipfs/boxo/pull/906)
- `provider`: added support for walking partial DAGs in offline mode [#905](https://github.com/ipfs/boxo/pull/905)
  - a `KeyChanFunc` that traverses DAGs from a given root (`NewDAGProvider`).
  - a `KeyChanFunc` that buffers all the CIDs in memory from another `KeyChanFunc` (`NewBufferedProvider`).
  - `fetcher/impl/blockservice`: new option `SkipNotFound` for the IPLD fetcher. It will skip not found nodes when traversing the DAG. This allows offline traversal of DAGs when using, for example, an offline blockservice.
  - This enables use case of providing lazy-loaded, partially local DAGs (like `ipfs files` in Kubo's MFS implementation, see [kubo#10386](https://github.com/ipfs/kubo/issues/10386))
- `gateway`: generated HTML with UnixFS directory listings now include a button for copying CIDs of child entities [#899](https://github.com/ipfs/boxo/pull/899)
- `bitswap/server`: Add ability to enable/disable bitswap server using `WithServerEnabled` bitswap option (#911)[https://github.com/ipfs/boxo/pull/911]

### Changed

- upgrade to `go-libp2p` [v0.41.1](https://github.com/libp2p/go-libp2p/releases/tag/v0.41.1)
- `bitswap/network`: Add a new `requests_in_flight` metric gauge that measures how many bitswap streams are being written or read at a given time.
- improve speed of data onboarding by batching/bufering provider queue writes [#888](https://github.com/ipfs/boxo/pull/888)
- `provider`: providing queue is now independent from reprovides, speeding up initial provides [#907](https://github.com/ipfs/boxo/pull/907)
  - renamed `provider.ReproviderStats.TotalProvides` => `provider.ReproviderStats.TotalReprovides`
  - renamed `provider.ReproviderStats.AvgProvideDuration` => `provider.ReproviderStats.AvgReprovideDuration`
- `provider/queue` deduplicates CIDs [#910](https://github.com/ipfs/boxo/pull/910)

### Fixed

- `gateway`: query parameters are now supported and preserved in redirects triggered by a [`_redirects`](https://specs.ipfs.tech/http-gateways/web-redirects-file/) file [#886](https://github.com/ipfs/boxo/pull/886)
- `provider`: adjusted first reprovide timing after node reboot [#890](https://github.com/ipfs/boxo/pull/890)
- `gateway`: validate configuration and warn when `UseSubdomains=true` is used with IP-based hostnames [#903](https://github.com/ipfs/boxo/pull/903)


## [v0.29.1]

### Changed

- `bitswap/httpnet`: do not follow redirects [#878](https://github.com/ipfs/boxo/pull/878)
- `provider`: provider helper that buffers results to fix issues with slow re-providing [#870](https://github.com/ipfs/boxo/pull/870)

### Fixed

- fix(`provider`): don't reprovide if `reprovideInterval` is set to 0 [#871](https://github.com/ipfs/boxo/pull/871)
- `gateway`: Skip DNSLink lookup for IP addresses to avoid unnecessary DNS queries [#880](https://github.com/ipfs/boxo/pull/880)
- `bitswap/client`: Fix unintentional ignoring `DontHaveTimeoutConfig` [#872](https://github.com/ipfs/boxo/pull/872)


## [v0.29.0]

### Added

- feat(bitswap/client): MinTimeout for DontHaveTimeoutConfig [#865](https://github.com/ipfs/boxo/pull/865)
- ✨ `httpnet`: Transparent HTTP-block retrieval support over Trustless Gateways [#747]((https://github.com/ipfs/boxo/pull/747):
  - Complements Bitswap as a block-retrieval mechanism, implementing `bitswap/network`.
  - Understands peers found in provider records with `/.../http` endpoints (trustless gateway).
  - Treats them as "Bitswap" peers, except instead of using Bitswap it makes HTTP/2 requests to discover (`HEAD`) and retrieve (`GET`) individual blocks (`?format=raw`).
  - A `bitswap/network` proxy implementation allows co-existance with standard `bitswap/network/bsnet`.
  - `httpnet` is not enabled by default. Upstream implementations may use it by modifying how they create the Bitswap network and initialize bitswap.

### Changed

- `ipns`: The `DefaultRecordTTL` changed from `1h` to `5m` [#859](https://github.com/ipfs/boxo/pull/859)
- upgrade to `go-libp2p` [v0.41.0](https://github.com/libp2p/go-libp2p/releases/tag/v0.41.0)
- upgrade to `go-libp2p-kad-dht` [v0.30.2](github.com/libp2p/go-libp2p-kad-dht v0.30.2)
- upgrade to `go-datastore` [v0.8.2](https://github.com/ipfs/go-datastore/releases/tag/v0.8.2) - includes API updates and removes go-process
- `bitswap/client` reduce lock scope of PeerManageer to help performance [#860](https://github.com/ipfs/boxo/pull/860)
- `NewFromIpfsHost()` and the rest of the `BitSwapNetwork` implementation has moved from `github.com/ipfs/boxo/bitswap/network` to `github.com/ipfs/boxo/bitswap/network/bsnet`.

### Removed

- Removed dependency on `github.com/hashicorp/go-multierror` so that boxo only depends on one multi-error package, `go.uber.org/multierr`. [#867](https://github.com/ipfs/boxo/pull/867)


## [v0.28.0]

### Added

- `bitswap/client`: Add `DontHaveTimeoutConfig` type alias and `func DontHaveTimeoutConfig()` to expose config defined in internal package.
### Changed

- move `ipld/unixfs` from gogo protobuf [#841](https://github.com/ipfs/boxo/pull/841)
- `provider`: Prevent multiple instances of reprovider.Reprovide() from running at the same time. [#834](https://github.com/ipfs/boxo/pull/834)
- upgrade to `go-libp2p` [v0.40.0](https://github.com/libp2p/go-libp2p/releases/tag/v0.40.0)
- upgrade to `go-libp2p-kad-dht` [v0.29.0](github.com/libp2p/go-libp2p-kad-dht v0.29.0)
- move bitswap and filestore away from gogo protobuf [#839](https://github.com/ipfs/boxo/pull/839)
- updated Go in `go.mod` to 1.23 [#848](https://github.com/ipfs/boxo/pull/848)

**Note: This release contains changes to protocol buffer library code. If you depend on deterministic CIDs then please double-check,, before upgrading, that this release does not generate different CIDs.**

### Removed

### Fixed

### Security


## [v0.27.4]

### Fixed

- Fix memory leaks due to not cleaning up wantlists [#829](https://github.com/ipfs/boxo/pull/829), [#833](https://github.com/ipfs/boxo/pull/833)
- `ipns`: Improved interop with legacy clients by restoring support for `[]byte` CID in `Value` field. `Value()` will convert it to a valid `path.Path`. Empty `Value()` will produce `NoopPath` (`/ipfs/bafkqaaa`) to avoid breaking existing code that expects a valid record to always produce a valid content path. [#830](https://github.com/ipfs/boxo/pull/830)
- `gateway/blocks-backend`: Removed IPLD decoding in GetBlock funciton in gateway's BlocksBackend. Now it's querying the blockService directly instead of dagService. [#845](https://github.com/ipfs/boxo/pull/845)


## [v0.27.3]

### Added

- `provider`: Added `ReprovideInterval` and `LastRun` stats to the Reprovider [#815](https://github.com/ipfs/boxo/pull/815)

### Removed

- `bitswap/client`: Remove unused tracking of CID for interested sessions. [#821](https://github.com/ipfs/boxo/pull/821)

### Fixed

- `bitswap/client`: Fix runaway goroutine creation under high load. Under high load conditions, goroutines are created faster than they can complete and the more goroutines creates the slower them complete. This creates a positive feedback cycle that ends in OOM. The fix dynamically adjusts message send scheduling to avoid the runaway condition. [#817](https://github.com/ipfs/boxo/pull/817)
- `bitswap/client`: Fix resource leak caused by recording the presence of blocks that no session cares about. [#822](https://github.com/ipfs/boxo/pull/822)


## [v0.27.2]

### Fixed

- `bitswap/client`: Reverted attempt to send cancels with excluded peer due to additional issues with wantlist accounting [#809](https://github.com/ipfs/boxo/pull/809)


## [v0.27.1]

### Fixed

- `bitswap/client`: Fixed fix sending cancels when excluding peer [#805](https://github.com/ipfs/boxo/pull/805)


## [v0.27.0]

### Added

- `gateway` Support for custom DNSLink / DoH resolvers on `localhost` to simplify integration with non-ICANN DNS systems [#645](https://github.com/ipfs/boxo/pull/645)

### Changed

- `gateway`: The default DNSLink resolver for `.eth` TLD changed to `https://dns.eth.limo/dns-query` [#781](https://github.com/ipfs/boxo/pull/781)
- `gateway`: The default DNSLink resolver for `.crypto` TLD changed to `https://resolver.unstoppable.io/dns-query` [#782](https://github.com/ipfs/boxo/pull/782)
- upgrade to `go-libp2p-kad-dht` [v0.28.2](https://github.com/libp2p/go-libp2p-kad-dht/releases/tag/v0.28.2)
- `bitswap/client`: reduce lock scope in messagequeue: lock only needed sections [#787](https://github.com/ipfs/boxo/pull/787)
- upgrade to `go-libp2p` [v0.38.2](https://github.com/libp2p/go-libp2p/releases/tag/v0.38.2)

### Fixed

- `gateway` Fix redirect URLs for subdirectories with characters that need escaping. [#779](https://github.com/ipfs/boxo/pull/779)
- `ipns` Fix `ipns` protobuf namespace conflicts by using full package name `github.com/ipfs/boxo/ipns/pb/record.proto` instead of the generic `record.proto` [#794](https://github.com/ipfs/boxo/pull/794)
- `unixfs` Fix possible crash when modifying directory [#798](https://github.com/ipfs/boxo/pull/798)


## [v0.26.0]

### Added

- `bitswap/client`: Improved timeout configuration for block requests
  - Exposed `DontHaveTimeoutConfig` to hold configuration values for `dontHaveTimeoutMgr` which controls how long to wait for requested block before emitting a synthetic DontHave response
  - Added `DefaultDontHaveTimeoutConfig()` to return a `DontHaveTimeoutConfig` populated with default values
  - Added optional `WithDontHaveTimeoutConfig` to allow passing a custom `DontHaveTimeoutConfig`
  - Setting `SetSendDontHaves(false)` works the same as before. Behind the scenes, it will disable `dontHaveTimeoutMgr` by passing a `nil` `onDontHaveTimeout` to `newDontHaveTimeoutMgr`.

### Changed

- 🛠 `blockstore` and `blockservice`'s `WriteThrough()` option now takes an "enabled" parameter: `WriteThrough(enabled bool)`.
- Replaced unmaintained mock time implementation uses in tests: [from](github.com/benbjohnson/clock) => [to](github.com/filecoin-project/go-clock)
- `bitswap/client`: if a libp2p connection has a context, use `context.AfterFunc` to cleanup the connection.
- upgrade to `go-libp2p-kad-dht` [v0.28.1](https://github.com/libp2p/go-libp2p-kad-dht/releases/tag/v0.28.1)
- upgrade to `go-libp2p` [v0.38.1](https://github.com/libp2p/go-libp2p/releases/tag/v0.38.1)
- blockstore/blockservice: change option to `WriteThrough(enabled bool)` [#749](https://github.com/ipfs/boxo/pull/749)
- `mfs`: improve mfs republisher [#754](https://github.com/ipfs/boxo/pull/754)

### Fixed

- `mfs`: directory cache is now cleared on Flush(), liberating the memory used by the otherwise ever-growing cache. References to directories and sub-directories should be renewed after flushing.
- `bitswap/client`: Fix leak due to cid queue never getting cleaned up [#756](https://github.com/ipfs/boxo/pull/756)
- `bitswap`: Drop stream references on Close/Reset [760](https://github.com/ipfs/boxo/pull/760)


## [v0.25.0]

### Added

- `routing/http/server`: added built-in Prometheus instrumentation to http delegated `/routing/v1/` endpoints, with custom buckets for response size and duration to match real world data observed at [the `delegated-ipfs.dev` instance](https://docs.ipfs.tech/concepts/public-utilities/#delegated-routing). [#718](https://github.com/ipfs/boxo/pull/718) [#724](https://github.com/ipfs/boxo/pull/724)
- `routing/http/server`: added configurable routing timeout (`DefaultRoutingTimeout` being 30s) to prevent indefinite hangs during content/peer routing. Set custom duration via `WithRoutingTimeout`. [#720](https://github.com/ipfs/boxo/pull/720)
- `routing/http/server`: exposes Prometheus metrics on `prometheus.DefaultRegisterer` and a custom one can be provided via `WithPrometheusRegistry` [#722](https://github.com/ipfs/boxo/pull/722)
- `gateway`: `NewCacheBlockStore` and `NewCarBackend` will use `prometheus.DefaultRegisterer` when a custom one is not specified via `WithPrometheusRegistry` [#722](https://github.com/ipfs/boxo/pull/722)
- `filestore`: added opt-in `WithMMapReader` option to `FileManager` to enable memory-mapped file reads [#665](https://github.com/ipfs/boxo/pull/665)
- `bitswap/routing` `ProviderQueryManager` does not require calling `Startup` separate from `New`. [#741](https://github.com/ipfs/boxo/pull/741)
- `bitswap/routing` ProviderQueryManager does not use lifecycle context.

### Changed

- `bitswap`, `routing`, `exchange` ([#641](https://github.com/ipfs/boxo/pull/641)):
  - ✨ Bitswap is no longer in charge of providing blocks to the network: providing functionality is now handled by a `exchange/providing.Exchange`, meant to be used with `provider.System` so that all provides follow the same rules (multiple parts of the code where handling provides) before.
  - 🛠 `bitswap/client/internal/providerquerymanager` has been moved to `routing/providerquerymanager` where it belongs. In order to keep compatibility, Bitswap now receives a `routing.ContentDiscovery` parameter which implements `FindProvidersAsync(...)` and uses it to create a `providerquerymanager` with the default settings as before. Custom settings can be used by using a custom `providerquerymanager` to manually wrap a `ContentDiscovery` object and pass that in as `ContentDiscovery` on initialization while setting `bitswap.WithDefaultProviderQueryManager(false)` (to avoid re-wrapping it again).
  - The renovated `providedQueryManager` will trigger lookups until it manages to connect to `MaxProviders`. Before it would lookup at most `MaxInProcessRequests*MaxProviders` and connection failures may have limited the actual number of providers found.
  - 🛠 We have aligned our routing-related interfaces with the libp2p [`routing`](https://pkg.go.dev/github.com/libp2p/go-libp2p/core/routing#ContentRouting) ones, including in the `reprovider.System`.
  - In order to obtain exactly the same behavior as before (i.e. particularly ensuring that new blocks are still provided), what was done like:

	```go
		bswapnet := network.NewFromIpfsHost(host, contentRouter)
		bswap := bitswap.New(p.ctx, bswapnet, blockstore)
		bserv = blockservice.New(blockstore, bswap)
	```
  - becomes:

	```go
		// Create network: no contentRouter anymore
		bswapnet := network.NewFromIpfsHost(host)
		// Create Bitswap: a new "discovery" parameter, usually the "contentRouter"
		// which does both discovery and providing.
		bswap := bitswap.New(p.ctx, bswapnet, discovery, blockstore)
		// A provider system that handles concurrent provides etc. "contentProvider"
		// is usually the "contentRouter" which does both discovery and providing.
		// "contentProvider" could be used directly without wrapping, but it is recommended
		// to do so to provide more efficiently.
		provider := provider.New(datastore, provider.Online(contentProvider)
		// A wrapped providing exchange using the previous exchange and the provider.
		exch := providing.New(bswap, provider)

		// Finally the blockservice
		bserv := blockservice.New(blockstore, exch)
		...
	```

  - The above is only necessary if content routing is needed. Otherwise:

	```go
		// Create network: no contentRouter anymore
		bswapnet := network.NewFromIpfsHost(host)
		// Create Bitswap: a new "discovery" parameter set to nil (disable content discovery)
		bswap := bitswap.New(p.ctx, bswapnet, nil, blockstore)
		// Finally the blockservice
		bserv := blockservice.New(blockstore, exch)
	```
- `routing/http/client`: creating delegated routing client with `New` now defaults to querying delegated routing server with `DefaultProtocolFilter`  ([IPIP-484](https://github.com/ipfs/specs/pull/484)) [#689](https://github.com/ipfs/boxo/pull/689)
- `bitswap/client`: Wait at lease one broadcast interval before resending wants to a peer. Check for peers to rebroadcast to more often than one broadcast interval.
- No longer using `github.com/jbenet/goprocess` to avoid requiring in dependents. [#710](https://github.com/ipfs/boxo/pull/710)
- `pinning/remote/client`: Refactor remote pinning `Ls` to take results channel instead of returning one. The previous `Ls` behavior is implemented by the GoLs function, which creates the channels, starts the goroutine that calls Ls, and returns the channels to the caller [#738](https://github.com/ipfs/boxo/pull/738)
- updated to go-libp2p to [v0.37.2](https://github.com/libp2p/go-libp2p/releases/tag/v0.37.2)

### Fixed

- Do not erroneously update the state of sent wants when a send a peer disconnected and the send did not happen. [#452](https://github.com/ipfs/boxo/pull/452)

## [v0.24.3]

### Changed

- `go.mod` updates

### Fixed

- `bitswap/client` no longer logs `"Received provider X for cid Y not requested` to ERROR level, moved to DEBUG [#771](https://github.com/ipfs/boxo/pull/711)

## [v0.24.2]

### Changed

- updated to go-libp2p to [v0.37.0](https://github.com/libp2p/go-libp2p/releases/tag/v0.37.0)
- `ipns/pb`: removed use of deprecated `Exporter` (SA1019, [golang/protobuf#1640](https://github.com/golang/protobuf/issues/1640), [9a7055](https://github.com/ipfs/boxo/pull/699/commits/9a7055e444527d5aad3187503a1b84bcae44f7b9))

### Fixed

- `bitswap/client`: fix panic if current live count is greater than broadcast limit [#702](https://github.com/ipfs/boxo/pull/702)

## [v0.24.1]

### Changed

- `routing/http/client`: creating delegated routing client with `New` now defaults to querying delegated routing server with `DefaultProtocolFilter`  ([IPIP-484](https://github.com/ipfs/specs/pull/484)) [#689](https://github.com/ipfs/boxo/pull/689)
- updated go-libp2p to [v0.36.5](https://github.com/libp2p/go-libp2p/releases/tag/v0.36.5)
- updated dependencies [#693](https://github.com/ipfs/boxo/pull/693)
- update `go-libp2p-kad-dht` to [v0.27.0](https://github.com/libp2p/go-libp2p-kad-dht/releases/tag/v0.27.0)

### Fixed

- `routing/http/client`: optional address and protocol filter parameters from [IPIP-484](https://github.com/ipfs/specs/pull/484) use human-readable `,` instead of `%2C`. [#688](https://github.com/ipfs/boxo/pull/688)
- `bitswap/client` Cleanup live wants when wants are canceled. This prevents live wants from continuing to get rebroadcasted even after the wants are canceled. [#690](https://github.com/ipfs/boxo/pull/690)
- Fix problem adding invalid CID to exhausted wants list resulting in possible performance issue. [#692](https://github.com/ipfs/boxo/pull/692)

## [v0.24.0]

### Added

* `boxo/bitswap/server`:
  * A new [`WithWantHaveReplaceSize(n)`](https://pkg.go.dev/github.com/ipfs/boxo/bitswap/server/#WithWantHaveReplaceSize) option can be used with `bitswap.New` to fine-tune cost-vs-performance. It sets the maximum size of a block in bytes up to which the bitswap server will replace a WantHave with a WantBlock response. Setting this to 0 disables this WantHave replacement and means that block sizes are not read when processing WantHave requests. [#672](https://github.com/ipfs/boxo/pull/672)
* `routing/http`:
  * added support for address and protocol filtering to the delegated routing server ([IPIP-484](https://github.com/ipfs/specs/pull/484)) [#671](https://github.com/ipfs/boxo/pull/671) [#678](https://github.com/ipfs/boxo/pull/678)
  * added support for address and protocol filtering to the delegated routing client ([IPIP-484](https://github.com/ipfs/specs/pull/484)) [#678](https://github.com/ipfs/boxo/pull/678). To add filtering to the client, use the [`WithFilterAddrs`](https://pkg.go.dev/github.com/ipfs/boxo/routing/http/client#WithFilterAddrs) and [`WithFilterProtocols`](https://pkg.go.dev/github.com/ipfs/boxo/routing/http/client#WithFilterProtocols) options when creating the client.Client-side filtering for servers that don't support filtering is enabled by default. To disable it, use the [`disableLocalFiltering`](https://pkg.go.dev/github.com/ipfs/boxo/routing/http/client#disableLocalFiltering) option when creating the client.

### Changed

### Removed

### Fixed

- `unixfs/hamt`: Log error instead of panic if both link and shard are nil [#393](https://github.com/ipfs/boxo/pull/393)
- `pinner/dspinner`: do not hang when listing keys and the `out` channel is no longer read [#727](https://github.com/ipfs/boxo/pull/727)

### Security

## [v0.23.0]

### Added

- `files`, `ipld/unixfs`, `mfs` and `tar` now support optional UnixFS 1.5 mode and modification time metadata [#653](https://github.com/ipfs/boxo/pull/653)
- `gateway` deserialized responses will have `Last-Modified` set to value from optional UnixFS 1.5 modification time field (if present in DAG) and a matching `If-Modified-Since` will return `304 Not Modified` (UnixFS 1.5 files only) [#659](https://github.com/ipfs/boxo/pull/659)

### Changed

- updated Go in `go.mod` to 1.22 [#661](https://github.com/ipfs/boxo/pull/661)
- updated go-libp2p to [v0.36.3](https://github.com/libp2p/go-libp2p/releases/tag/v0.36.3)
- `chunker` refactored to reduce overall memory use by reducing heap fragmentation [#649](https://github.com/ipfs/boxo/pull/649)
- `bitswap/server` minor performance improvements in concurrent operations [#666](https://github.com/ipfs/boxo/pull/666)
- removed dependency on go-ipfs-blocksutil [#656](https://github.com/ipfs/boxo/pull/656)

## [v0.22.0]

### Changed

- `go-libp2p` dependency updated to [v0.36 (release notes)](https://github.com/libp2p/go-libp2p/releases/tag/v0.36.1)
- `bitswap/server` minor memory use and performance improvements [#634](https://github.com/ipfs/boxo/pull/634)
- `bitswap` unify logger names to use uniform format bitswap/path/pkgname [#637](https://github.com/ipfs/boxo/pull/637)
- `gateway` now always returns meaningful cache-control headers for generated HTML listings of UnixFS directories [#643](https://github.com/ipfs/boxo/pull/643)
- `util` generate random test data using `ipfs/go-test` instead of internal util code [#638](https://github.com/ipfs/boxo/pull/638)
- `bitswap/server` `PeerLedger.Wants` now returns `bool` (interface change from `Wants(p peer.ID, e wl.Entry)` to `Wants(p peer.ID, e wl.Entry) bool`) [#629](https://github.com/ipfs/boxo/pull/629)

### Fixed

- `boxo/gateway` now correctly returns 404 Status Not Found instead of 500 when the requested content cannot be found due to offline exchange, gateway running in no-fetch (non-recursive) mode, or a similar restriction that only serves a specific set of CIDs. [#630](https://github.com/ipfs/boxo/pull/630)
- `bitswap/client` fix memory leak in BlockPresenceManager due to unlimited map growth. [#636](https://github.com/ipfs/boxo/pull/636)
- `bitswap/network` fixed race condition when a timeout occurred before hole punching completed while establishing a first-time stream to a peer behind a NAT [#651](https://github.com/ipfs/boxo/pull/651)
- `bitswap`: wantlist overflow handling now cancels existing entries to make room for newer entries. This fix prevents the wantlist from filling up with CIDs that the server does not have. [#629](https://github.com/ipfs/boxo/pull/629)
- 🛠 `bitswap` & `bitswap/server` no longer provide to content routers, instead you can use the `provider` package because it uses a datastore queue and batches calls to ProvideMany.

## [v0.21.0]

### Changed

- `boxo/gateway` is now tested against [gateway-conformance v6](https://github.com/ipfs/gateway-conformance/releases/tag/v0.6.0)
- `bitswap/client` supports additional tracing

### Removed

* 🛠 `routing/none` removed `ConstructNilRouting`, if you need this functionality you can use the Null Router from [go-libp2p-routing-helpers](https://github.com/libp2p/go-libp2p-routing-helpers).

### Fixed

- `routing/http`: the `FindPeer` now returns `routing.ErrNotFound` when no addresses are found
- `routing/http`: the `FindProvidersAsync` no longer causes a goroutine buildup

## [v0.20.0]

### Added

* ✨ `gateway` has new backend possibilities:
  * `NewRemoteBlocksBackend` allows you to create a gateway backend that uses one or multiple other gateways as backend. These gateways must support RAW block requests (`application/vnd.ipld.raw`), as well as IPNS Record requests (`application/vnd.ipfs.ipns-record`). With this, we also introduced `NewCacheBlockStore`, `NewRemoteBlockstore` and `NewRemoteValueStore`.
  * `NewRemoteCarBackend` allows you to create a gateway backend that uses one or multiple Trustless Gateways as backend. These gateways must support CAR requests (`application/vnd.ipld.car`), as well as the extensions describe in [IPIP-402](https://specs.ipfs.tech/ipips/ipip-0402/). With this, we also introduced `NewCarBackend`, `NewRemoteCarFetcher` and `NewRetryCarFetcher`.
* `gateway` now sets the [`Content-Location`](https://developer.mozilla.org/en-US/docs/Web/HTTP/Headers/Content-Location) header for requests with non-default content format, as a result of content negotiation. This allows generic and misconfigured HTTP caches to store Deserialized, CAR and Block responses separately, under distinct cache keys.
* `gateway` now supports `car-dups`, `car-order` and `car-version` as query parameters in addition to the `application/vnd.ipld.car` parameters sent via `Accept` header. The parameters in the `Accept` header have always priority, but including them in URL simplifies HTTP caching and allows use in `Content-Location` header on CAR responses to maximize interoperability with wide array of HTTP caches.
* `bitswap/server` now allows to override the default peer ledger with `WithPeerLedger`.

### Fixed

* `routing/http/server` now returns 404 Status Not Found when no records can be found.
* `routing/http/server` now supports legacy RSA PeerIDs encoded as Base58 Multihash

## [v0.19.0]

### Added

* `routing/http/server` now adds `Cache-Control` HTTP header to GET requests: 15 seconds for empty responses, or 5 minutes for responses with providers.
* `routing/http/server` the `/ipns` endpoint is more friendly to users opening URL in web browsers: returns `Content-Disposition` header and defaults to `application/vnd.ipfs.ipns-record` response when `Accept` is missing.
* `provider`:
  * Exports a `NewPrioritizedProvider`, which can be used to prioritize certain providers while ignoring duplicates.
  * 🛠️ `NewPinnedProvider` now prioritizes root blocks, even if `onlyRoots` is set to `false`.

### Changed

* `go` version changed to 1.21

### Fixed

- 🛠️`routing/http/server`: delegated peer routing endpoint now supports both [Peer ID string notations from libp2p specs](https://github.com/libp2p/specs/blob/master/peer-ids/peer-ids.md#string-representation).
- `bitswap`: add missing client `WithBlockReceivedNotifier` and `WithoutDuplicatedBlockStats` options to the exchange.

## [v0.18.0]

### Added

- `blockservice` now has `ContextWithSession` and `EmbedSessionInContext` functions, which allows to embed a session in a context. Future calls to `BlockGetter.GetBlock`, `BlockGetter.GetBlocks` and `NewSession` will use the session in the context.
- `blockservice.NewWritethrough` deprecated function has been removed, instead you can do `blockservice.New(..., ..., WriteThrough())` like previously.
- `gateway`: a new header configuration middleware has been added to replace the existing header configuration, which can be used more generically.
- `namesys` now has a `WithMaxCacheTTL` option, which allows you to define a maximum TTL that will be used for caching IPNS entries.

### Fixed

- 🛠 `boxo/gateway`: when making a trustless CAR request with the "entity-bytes" parameter, using a negative index greater than the underlying entity length could trigger reading more data than intended
- 🛠 `boxo/gateway`: the header configuration `Config.Headers` and `AddAccessControlHeaders` has been replaced by the new middleware provided by `NewHeaders`.
- 🛠 `routing/http/client`: the default HTTP client is no longer a global singleton. Therefore, using `WithUserAgent` won't modify the user agent of existing routing clients. This will also prevent potential race conditions. In addition, incompatible options will now return errors instead of silently failing.

## [v0.17.0]

### Added

* 🛠 `pinning/pinner`: you can now give a custom name when pinning a CID. To reflect this, the `Pinner` has been adjusted. Note that calling `Pin` for the same CID with a different name will replace its current name by the newly given name.

### Removed

- 🛠 `tracing` `jaeger` exporter has been removed due to it's deprecation and removal from upstream, you should use `otlp` exporter instead. See the [docs](./docs/tracing.md) for an example.

## [v0.16.0]

### Changed

* 🛠 `boxo/namesys`: now fails when multiple valid DNSLink entries are found for the same domain. This used to cause undefined behavior before. Now, we return an error, according to the [specification](https://dnslink.dev/).

### Removed

* 🛠 `boxo/gateway`: removed support for undocumented legacy `ipfs-404.html`. Use [`_redirects`](https://specs.ipfs.tech/http-gateways/web-redirects-file/) instead.
* 🛠 `boxo/namesys`: removed support for legacy DNSLink entries at the root of the domain. Use [`_dnslink.` TXT record](https://docs.ipfs.tech/concepts/dnslink/) instead.
* 🛠 `boxo/coreapi`, an intrinsic part of Kubo, has been removed and moved to `kubo/core/coreiface`.

### Fixed

* `boxo/gateway`
  * a panic (which is recovered) could sporadically be triggered inside a CAR request, if the right [conditions were met](https://github.com/ipfs/boxo/pull/511).
  * no longer emits `http: superfluous response.WriteHeader` warnings when an error happens.

## [v0.15.0]

### Changed

* 🛠 Bumped to [`go-libp2p` 0.32](https://github.com/libp2p/go-libp2p/releases/tag/v0.32.0).

## [v0.14.0]

### Added

* `boxo/gateway`:
  * A new `WithResolver(...)` option can be used with `NewBlocksBackend(...)` allowing the user to pass their custom `Resolver` implementation.
  * The gateway now sets a `Cache-Control` header for requests under the `/ipns/` namespace if the TTL for the corresponding IPNS Records or DNSLink entities is known.
* `boxo/bitswap/client`:
  * A new `WithoutDuplicatedBlockStats()` option can be used with `bitswap.New` and `bsclient.New`. This disable accounting for duplicated blocks, which requires a `blockstore.Has()` lookup for every received block and thus, can impact performance.
* ✨ Migrated repositories into Boxo
  * [`github.com/ipfs/kubo/peering`](https://pkg.go.dev/github.com/ipfs/kubo/peering) => [`./peering`](./peering)
    A service which establish, overwatch and maintain long lived connections.
  * [`github.com/ipfs/kubo/core/bootstrap`](https://pkg.go.dev/github.com/ipfs/kubo/core/bootstrap) => [`./bootstrap](./bootstrap)
    A service that maintains connections to a number of bootstrap peers.

### Changed

* `boxo/gateway`
  * 🛠 The `IPFSBackend` interface was updated to make the responses of the
    `Head` method more explicit. It now returns a `HeadResponse` instead of a
    `files.Node`.
* `boxo/routing/http/client.Client` is now exported. This means you can now pass
  it around functions, or add it to a struct if you want.
* 🛠 The `path` package has been massively refactored. With this refactor, we have
  condensed the different path-related and/or Kubo-specific packages under a single generic one. Therefore, there
  are many breaking changes. Please consult the [documentation](https://pkg.go.dev/github.com/ipfs/boxo/path)
  for more details on how to use the new package.
  * Note: content paths created with `boxo/path` are automatically normalized:
    - Replace multiple slashes with a single slash.
    - Eliminate each `.` path name element (the current directory).
    - Eliminate each inner `..` path name element (the parent directory) along with the non-`..` element that precedes it.
    - Eliminate `..` elements that begin a rooted path: that is, replace "`/..`" by "`/`" at the beginning of a path.
* 🛠 The signature of `CoreAPI.ResolvePath` in  `coreiface` has changed to now return
  the remainder segments as a second return value, matching the signature of `resolver.ResolveToLastNode`.
* 🛠 `routing/http/client.FindPeers` now returns `iter.ResultIter[types.PeerRecord]` instead of `iter.ResultIter[types.Record]`. The specification indicates that records for this method will always be Peer Records.
* 🛠 The `namesys` package has been refactored. The following are the largest modifications:
  * The options in `coreiface/options/namesys` have been moved to `namesys` and their names
    have been made more consistent.
  * Many of the exported structs and functions have been renamed in order to be consistent with
    the remaining packages.
  * `namesys.Resolver.Resolve` now returns a TTL, in addition to the resolved path. If the
    TTL is unknown, 0 is returned. `IPNSResolver` is able to resolve a TTL, while `DNSResolver`
    is not.
  * `namesys/resolver.ResolveIPNS` has been moved to `namesys.ResolveIPNS` and now returns a TTL
    in addition to the resolved path.
* ✨ `boxo/ipns` record defaults follow recommendations from [IPNS Record Specification](https://specs.ipfs.tech/ipns/ipns-record/#ipns-record):
    * `DefaultRecordTTL` is now set to `1h`
    * `DefaultRecordLifetime` follows the increased expiration window of Amino DHT ([go-libp2p-kad-dht#793](https://github.com/libp2p/go-libp2p-kad-dht/pull/793)) and is set to `48h`
* 🛠 The `gateway`'s `IPFSBackend.ResolveMutable` is now expected to return a TTL in addition to
    the resolved path. If the TTL is unknown, 0 should be returned.

### Removed

* 🛠 `util.MultiErr` has been removed. Please use Go's native support for wrapping errors, or `errors.Join` instead.

### Fixed

### Security

## [v0.13.1]

### Added

* An option `DisableHTMLErrors` has been added to `gateway.Config`. When this option
  is `true`, pretty HTML error pages for web browsers are disabled. Instead, a
  `text/plain` page with the raw error message as the body is returned.

### Changed

### Removed

### Fixed

### Security

## [v0.13.0]

### Added

* ✨ The `routing/http` implements Delegated Peer Routing introduced in [IPIP-417](https://github.com/ipfs/specs/pull/417).

### Changed

* 🛠 The `routing/http` package received the following modifications:
  * Client `GetIPNSRecord` and `PutIPNSRecord` have been renamed to `GetIPNS` and
    `PutIPNS`, respectively. Similarly, the required function names in the server
    `ContentRouter` have also been updated.
  * `ReadBitswapProviderRecord` has been renamed to `BitswapRecord` and marked as deprecated.
    From now on, please use the protocol-agnostic `PeerRecord` for most use cases. The new
    Peer Schema has been introduced in [IPIP-417](https://github.com/ipfs/specs/pull/417).

### Removed

* 🛠 The `routing/http` package experienced following removals:
  * Server and client no longer support the experimental `Provide` method.
    `ProvideBitswap` is still usable, but marked as deprecated. A protocol-agnostic
    provide mechanism is being worked on in [IPIP-378](https://github.com/ipfs/specs/pull/378).
  * Server no longer exports `FindProvidersPath` and `ProvidePath`.

### Fixed

* The normalization of DNSLink identifiers in `gateway` has been corrected in the edge
  case where the value passed to the path component of the URL is already normalized.

### Security

## [v0.12.0]

### Added

* The `routing/http` client and server now support Delegated IPNS at `/routing/v1`
  as per [IPIP-379](https://specs.ipfs.tech/ipips/ipip-0379/).
* 🛠 The `verifycid` package has been updated with the new Allowlist interface as part of
  reducing globals efforts.
* The `blockservice` and `provider` packages has been updated to accommodate for
  changes in `verifycid`.

### Changed

* 🛠 `blockservice.New` now accepts a variadic of func options following the [Functional
  Options pattern](https://www.sohamkamani.com/golang/options-pattern/).

### Removed

### Fixed

- HTTP Gateway API: Not having a block will result in a 5xx error rather than 404
- HTTP Gateway API: CAR requests will return 200s and a CAR file proving a requested path does not exist rather than returning an error
- 🛠 `MultiFileReader` has been updated with a new header with the encoded file name instead of the plain filename, due to a regression found in  [`net/textproto`](https://github.com/golang/go/issues/60674). This only affects files with binary characters in their name. By keeping the old header, we maximize backwards compatibility.
  |            | New Client | Old Client  |
  |------------|------------|-------------|
  | New Server | ✅         | 🟡*         |
  | Old Server | ✅         | ✅          |
   *Old clients can only send Unicode file paths to the server.

### Security

## [v0.11.0]

### Added

* ✨ The gateway now supports the optional `order` and `dups` CAR parameters
  from [IPIP-412](https://github.com/ipfs/specs/pull/412).
  * The `BlocksBackend` only implements `order=dfs` (Depth-First Search)
    ordering, which was already the default behavior.
  * If a request specifies no `dups`, response with `dups=n` is returned, which
    was already the default behavior.
  * If a request explicitly specifies a CAR `order` other than `dfs`, it will
    result in an error.
  * The only change to the default behavior on CAR responses is that we follow
    IPIP-412 and make `order=dfs;dups=n` explicit in the returned
    `Content-Type` HTTP header.
* ✨ While the call signature remains the same, the blocks that Bitswap returns can now be cast to [traceability.Block](./bitswap/client/traceability/block.go), which will additionally tell you where the Block came from and how long it took to fetch. This helps consumers of Bitswap collect better metrics on Bitswap behavior.

### Changed

* 🛠 The `ipns` package has been refactored.
  * You should no longer use the direct Protobuf version of the IPNS Record.
    Instead, we have a shiny new `ipns.Record` type that wraps all the required
    functionality to work the best as possible with IPNS v2 Records. Please
    check the [documentation](https://pkg.go.dev/github.com/ipfs/boxo/ipns) for
    more information, and follow
    [ipfs/specs#376](https://github.com/ipfs/specs/issues/376) for related
    IPIP.
  * There is no change to IPNS Records produced by `boxo/ipns`, it still
    produces both V1 and V2 signatures by default, it is still backward-compatible.

### Removed

- 🛠 `ipld/car`  has been removed. Please use [ipld/go-car](https://github.com/ipld/go-car) instead.
  More information regarding this decision can be found in [issue 218](https://github.com/ipfs/boxo/issues/218).

### Fixed

- Removed mentions of unused ARC algorithm ([#336](https://github.com/ipfs/boxo/issues/366#issuecomment-1597253540))
- Handle `_redirects` file when `If-None-Match` header is present ([#412](https://github.com/ipfs/boxo/pull/412))

### Security

## [0.10.3] - 2023-08-08

### Added

### Changed

### Removed

### Fixed

- Handle `_redirects` file when `If-None-Match` header is present ([#412](https://github.com/ipfs/boxo/pull/412))

### Security

## [0.10.2] - 2023-06-29

### Fixed

- Gateway: include CORS on subdomain redirects.
- Gateway: ensure 'X-Ipfs-Root' header is valid.

## [0.10.1] - 2023-06-19

### Added

None.

### Changed

None.

### Removed

None.

### Fixed

- Allow CAR requests with a path when `DeserializedResponses` is `false`.

### Security

None.

## [0.10.0] - 2023-06-09

### Added

* ✨ The gateway now supports partial CAR exports via query parameters from [IPIP-402](https://github.com/ipfs/specs/pull/402).

### Changed

* 🛠 A few trivial breaking changes have been done to the gateway:
  * The signature of `IPFSBackend.GetCAR` has been adapted to support [IPIP-402](https://github.com/ipfs/specs/pull/402) CAR Parameters.
  * A few variables have been renamed for consistency:
    * `WithHostname` -> `NewHostnameHandler`
    * `Specification` -> `PublicGateway`
    * `NewErrorResponse` -> `NewErrorStatusCode`
    * `NewErrorResponseForCode` -> `NewErrorStatusCodeFromStatus`
    * `BlocksGateway` -> `BlocksBackend`
    * `BlocksGatewayOption` -> `BlocksBackendOption`
    * `NewBlocksGateway` -> `NewBlocksBackend`
  * Some functions that are not supposed to be outside of the package were removed: `ServeContent`.

### Removed

None.

### Fixed

None.

### Security

None.

## [0.9.0] - 2023-06-08

### Added

- ✨ `gateway` The gateway were updated to provide better features for users and gateway implementers:
  - New human-friendly error messages.
  - Updated, higher-definition icons in directory listings.
  - Customizable menu items next to "About IPFS" and "Install IPFS".
  - Valid DAG-CBOR and DAG-JSON blocks now provide a preview, where links can be followed.
- `ipns` add `ValidateWithPeerID` and `UnmarshalIpnsEntry` helpers. (https://github.com/ipfs/boxo/pulls/292)
- 🛠 `coreiface/tests` add `*testing.T` argument to the swarm provider. (https://github.com/ipfs/boxo/pulls/321)

### Changed

- 🛠 `boxo/pinner` some listing methods have been changed to now return a `<-chan StreamedCid`.  This allows the consumption of pins *while* the pinner is listing them, which for large pinset can take a long time. (https://github.com/ipfs/boxo/pulls/336)
  The concerned methods are:
  - `DirectKeys`
  - `RecursiveKeys`
  - `InternalKeys`
- 🛠 `provider/batched.New` has been moved to `provider.New` and arguments has been changed. (https://github.com/ipfs/boxo/pulls/273)
  - A routing system is now passed with the `provider.Online` option, by default the system run in offline mode (push stuff onto the queue).
  - When using `provider.Online` calling the `.Run` method is not required anymore, the background worker is implicitly started in the background by `provider.New`.
  - You do not have to pass a queue anymore, you pass a `datastore.Datastore` exclusively.
- 🛠 `provider.NewOfflineProvider` has been renamed to `provider.NewNoopProvider` to show more clearly that is does nothing. (https://github.com/ipfs/boxo/pulls/273)
- 🛠 `provider.Provider` and `provider.Reprovider` has been merged under one `provider.System`. (https://github.com/ipfs/boxo/pulls/273)
- 🛠 `routing/http` responses now return a streaming `iter.ResultIter` generic interface. (https://github.com/ipfs/boxo/pulls/18)
- 🛠 `coreiface` add options and `AllowOffline` option to `RoutingAPI.Put`. (https://github.com/ipfs/boxo/pulls/278)
- 🛠 `gateway` now has deserialized responses turned off by default. This can be configured via `DeserializedResponses`. (https://github.com/ipfs/boxo/pull/252)

### Removed

- 🛠 `provider/queue` has been moved to `provider/internal/queue`. (https://github.com/ipfs/boxo/pulls/273)
- 🛠 `provider/simple` has been removed, now instead you can use `provider.New` because it accept non batched routing systems and use type assertion for the `ProvideMany` call, giving a single implementation. (https://github.com/ipfs/boxo/pulls/273)
- 🛠 `provider.NewSystem` has been removed, `provider.New` now returns a `provider.System` directly. (https://github.com/ipfs/boxo/pulls/273)

### Fixed

- `gateway` fix panics by returning in all error cases. (https://github.com/ipfs/boxo/pulls/314)
- `gateway` avoid duplicate payload during subdomain redirects. (https://github.com/ipfs/boxo/pulls/326)
- `gateway` correctly handle question marks in URL when redirecting. (https://github.com/ipfs/boxo/pulls/#313)

### Security

None

## [0.8.1] - 2023-04-25

### Added

- `gateway` trace context header support (https://github.com/ipfs/boxo/pull/256)

### Changed

- `gateway` widen duration histograms and cleanup (https://github.com/ipfs/boxo/pull/265)

### Deprecated

None

### Removed

None

### Fixed

- `gateway` panic on path without enough components (https://github.com/ipfs/boxo/pull/272)

### Security

None

## [0.8.0] - 2023-04-05
### Added

- ✨ Migrated repositories into Boxo (https://github.com/ipfs/boxo/pull/220)
  - github.com/ipfs/interface-go-ipfs-core => ./coreiface
  - github.com/ipfs/go-pinning-service-http-client => ./pinning/remote/client
  - github.com/ipfs/go-path => ./path
  - github.com/ipfs/go-namesys => ./namesys
  - github.com/ipfs/go-mfs => ./mfs
  - github.com/ipfs/go-ipfs-provider => ./provider
  - github.com/ipfs/go-ipfs-pinner => ./pinning/pinner
  - github.com/ipfs/go-ipfs-keystore => ./keystore
  - github.com/ipfs/go-filestore => ./filestore
  - github.com/ipfs/go-ipns => ./ipns
  - github.com/ipfs/go-blockservice => ./blockservice
  - github.com/ipfs/go-ipfs-chunker => ./chunker
  - github.com/ipfs/go-fetcher => ./fetcher
  - github.com/ipfs/go-ipfs-blockstore => ./blockstore
  - github.com/ipfs/go-ipfs-posinfo => ./filestore/posinfo
  - github.com/ipfs/go-ipfs-util => ./util
  - github.com/ipfs/go-ipfs-ds-help => ./datastore/dshelp
  - github.com/ipfs/go-verifcid => ./verifcid
  - github.com/ipfs/go-ipfs-exchange-offline => ./exchange/offline
  - github.com/ipfs/go-ipfs-routing => ./routing
  - github.com/ipfs/go-ipfs-exchange-interface => ./exchange
  - github.com/ipfs/go-unixfs => ./ipld/unixfs
  - github.com/ipfs/go-merkledag => ./ipld/merkledag
  - github.com/ipld/go-car => ./ipld/car
- ✨ Added a migration tool to aid in migrating from the migrated repositories to Boxo, see the documentation here: https://github.com/ipfs/boxo/blob/main/README.md#migrating-to-boxo (https://github.com/ipfs/boxo/pull/226)
  - Added a check to ensure the migration tool is only run in a Git repository (with an optional override flag)
- ✨ Added tracing and metrics to the refactored gateway for its IPFS backend


### Changed

- Removed a mention of "bitswap" in blockservice debug logs
- Changed the Bitswap message package from "bitswap.message.pb" to "bitswap.message.v1.pb" to avoid protobuf panics due to duplicate registration with [go-bitswap](https://github.com/ipfs/go-bitswap) (https://github.com/ipfs/boxo/pull/212)
- ✨ Remove a busyloop in blockservice getBlocks by removing batching when caching (https://github.com/ipfs/boxo/pull/232)

### Deprecated

None

### Removed

None

### Fixed

- Ensure dag-cbor/json codecs are registered in the gateway handler (https://github.com/ipfs/boxo/pull/223)
- ✨ Refactor the Gateway API to operate on higher level semantics (https://github.com/ipfs/boxo/pull/176)
- Fixed a panic in the gateway handler when returning errors (https://github.com/ipfs/boxo/pull/255)

### Security

None<|MERGE_RESOLUTION|>--- conflicted
+++ resolved
@@ -18,11 +18,8 @@
 
 ### Changed
 
-<<<<<<< HEAD
-* `DontHaveTimeoutConfig`'s default `MinTimeout` is changed from `0` to `25ms`.
-=======
+- `DontHaveTimeoutConfig`'s default `MinTimeout` is changed from `0` to `25ms`.
 - upgrade to `go-libp2p` [v0.42.0](https://github.com/libp2p/go-libp2p/releases/tag/v0.42.0)
->>>>>>> 5dbf84e4
 
 ### Removed
 
