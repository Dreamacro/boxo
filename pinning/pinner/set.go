--- conflicted
+++ resolved
@@ -130,11 +130,7 @@
 			break
 		}
 		h := hash(seed, k) % defaultFanout
-<<<<<<< HEAD
-		hashed[h] = append(hashed[h], item{k, data})
-=======
 		hashed[h] = append(hashed[h], k)
->>>>>>> bc3f5df7
 	}
 
 	for h, items := range hashed {
